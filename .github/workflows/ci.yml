--- conflicted
+++ resolved
@@ -37,15 +37,7 @@
         python-version: ${{ matrix.python-version }}
 
     - name: Install
-<<<<<<< HEAD
-      run: |
-        python3 -m pip install --upgrade pip
-        python3 -m pip install .
-        pip install torch
-        python3 -m pip install pytest pytest-cov codecov
-=======
-      run: pip install . && pip install pytest pytest-cov codecov
->>>>>>> 25b4492e
+      run: pip install . && pip install torch && pip install pytest pytest-cov codecov
 
     - name: Run doctest
       run: python3 -m pytest --doctest-modules ${PROJECT_NAME}
@@ -89,27 +81,17 @@
 
     needs: lint
 
-<<<<<<< HEAD
-    if: always() && needs.lint.outputs.status == 'failure'
-=======
     if: ${{ always() && needs.lint.outputs.status == 'failure' }}
->>>>>>> 25b4492e
 
     steps:
 
     - uses: actions/checkout@v2
 
     - uses: actions/setup-python@v2
-<<<<<<< HEAD
 
-    - name: Format (black)
-      run: python -m pip install black && black .
-=======
-    
     - uses: psf/black@stable
       with:
         options: '--skip-magic-trailing-comma'
->>>>>>> 25b4492e
 
     - uses: jamescurtin/isort-action@master
       with:
