--- conflicted
+++ resolved
@@ -38,11 +38,7 @@
     window: int = 10,
     mode: str = "same",
 ) -> Tensor:
-<<<<<<< HEAD
-    """Computes the `n`-th differentiation along the given dimension.
-=======
     r"""Computes the ``n``-th differentiation along the given dimension.
->>>>>>> 1bbb3b16
 
     This is an extension of :func:`torch.diff` to fractional differentiation.
     See :class:`fracdiff.torch.Fracdiff` for details.
