[tool.poetry]
name = "fracdiff"
version = "0.7.2"
description = "Super-fast fractional differentiation."
authors = ["Shota Imaki <shota.imaki.0801@gmail.com>"]
license = "BSD-3-Clause"
repository = "https://github.com/fracdiff/fracdiff"

[tool.poetry.dependencies]
python = ">=3.7.12,<3.10"
torch = {version = "^1.11.0", optional = true}
numpy = "^1.21.3"
scikit-learn = {version = "^1.0.1", optional = true}
scipy = "^1.7.1"
statsmodels = "^0.13.0"

[tool.poetry.extras]
torch = ["torch"]
scikit-learn = ["scikit-learn"]

[tool.poetry.dev-dependencies]
pytest = "^7.0.1"
pytest-cov = "^3.0.0"
codecov = "^2.1.11"
black = "^22.1"
isort = "^5.8.0"
Sphinx = "^4.2.0"
furo = "^2022.1.2"
sphinx-autobuild = "^2021.3.14"
sphinx-copybutton = "^0.5.0"
<<<<<<< HEAD
mypy = "^0.940"
=======
mypy = "^0.931"
>>>>>>> ff10f98b
pylint = "^2.11.1"

[build-system]
requires = ["poetry>=0.12"]
build-backend = "poetry.masonry.api"

[tool.black]
skip-magic-trailing-comma = true

[tool.isort]
profile = "black"
force_single_line = true<|MERGE_RESOLUTION|>--- conflicted
+++ resolved
@@ -28,11 +28,7 @@
 furo = "^2022.1.2"
 sphinx-autobuild = "^2021.3.14"
 sphinx-copybutton = "^0.5.0"
-<<<<<<< HEAD
 mypy = "^0.940"
-=======
-mypy = "^0.931"
->>>>>>> ff10f98b
 pylint = "^2.11.1"
 
 [build-system]
