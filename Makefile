--- conflicted
+++ resolved
@@ -40,14 +40,12 @@
 format-isort:
 	@poetry run python3 -m isort --force-single-line-imports --quiet .
 
-<<<<<<< HEAD
 .PHONY: doc
 doc:
 	@cd docs && make html
-=======
+
 .PHONY: typecheck
 	@poetry run mypy $(PROJECT_NAME)
->>>>>>> 8da60a1c
 
 .PHONY: publish
 publish:
