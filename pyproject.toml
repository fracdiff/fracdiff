[tool.poetry]
name = "fracdiff"
version = "0.5.2"
description = "Super-fast fractional differentiation."
authors = ["Shota Imaki <shota.imaki.0801@gmail.com>"]
license = "BSD-3-Clause"
repository = "https://github.com/fracdiff/fracdiff"

[tool.poetry.dependencies]
python = "^3.6.13"
numpy = "^1.18.0"
scikit-learn = "^0.24.0"
statsmodels = "^0.12.0"
scipy = "^1.4.1"
torch = {version = "^1.9.0", optional = true}

[tool.poetry.extras]
torch = ["torch"]

[tool.poetry.dev-dependencies]
pytest = "^6.2.2"
pytest-cov = "^2.8.1"
codecov = "^2.1.11"
black = "^21.4b0"
isort = "^5.8.0"
<<<<<<< HEAD
sphinx-autobuild = "^2021.3.14"
sphinx-copybutton = "^0.4.0"
=======
Sphinx = "^4.2.0"
furo = "^2021.9.22"
>>>>>>> 5f812b7d

[build-system]
requires = ["poetry>=0.12"]
build-backend = "poetry.masonry.api"

[tool.black]
skip-magic-trailing-comma = true

[tool.isort]
profile = "black"
force_single_line = true<|MERGE_RESOLUTION|>--- conflicted
+++ resolved
@@ -23,13 +23,10 @@
 codecov = "^2.1.11"
 black = "^21.4b0"
 isort = "^5.8.0"
-<<<<<<< HEAD
+Sphinx = "^4.2.0"
+furo = "^2021.9.22"
 sphinx-autobuild = "^2021.3.14"
 sphinx-copybutton = "^0.4.0"
-=======
-Sphinx = "^4.2.0"
-furo = "^2021.9.22"
->>>>>>> 5f812b7d
 
 [build-system]
 requires = ["poetry>=0.12"]
