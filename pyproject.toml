--- conflicted
+++ resolved
@@ -24,13 +24,8 @@
 codecov = "^2.1.11"
 black = "^23.1"
 isort = "^5.8.0"
-<<<<<<< HEAD
-Sphinx = "^5.3.0"
+Sphinx = "^6.2.1"
 furo = "^2023.3.27"
-=======
-Sphinx = "^6.2.1"
-furo = "^2022.1.2"
->>>>>>> 731eb25f
 sphinx-autobuild = "^2021.3.14"
 sphinx-copybutton = "^0.5.0"
 mypy = "^1.2"
