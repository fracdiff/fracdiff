from functools import partial

# found module but no type hints or library stubs
import numpy as np  # type: ignore

# found module but no type hints or library stubs
from scipy.special import binom  # type: ignore


def fdiff_coef(d: float, window: int) -> np.ndarray:
    """Returns sequence of coefficients in fracdiff operator.

    Parameters
    ----------
    d : float
        Order of differentiation.
    window : int
        Number of terms.

    Returns
    -------
    coef : numpy.array, shape (window,)
        Coefficients in fracdiff operator.

    Examples
    --------
    >>> fdiff_coef(0.5, 4)
    array([ 1.    , -0.5   , -0.125 , -0.0625])
    >>> fdiff_coef(1.0, 4)
    array([ 1., -1.,  0., -0.])
    >>> fdiff_coef(1.5, 4)
    array([ 1.    , -1.5   ,  0.375 ,  0.0625])
    """
    return (-1) ** np.arange(window) * binom(d, np.arange(window))


def fdiff(
<<<<<<< HEAD
    a, n=1.0, axis=-1, prepend=np._NoValue, append=np._NoValue, window=10, mode="same"
=======
    a: np.ndarray,
    n: float = 1.0,
    axis: int = -1,
    prepend=np._NoValue,
    append=np._NoValue,
    window: int = 10,
    mode: str = "full",
>>>>>>> 20413526
) -> np.ndarray:
    """Calculate the `n`-th differentiation along the given axis.

    Extention of ``numpy.diff`` to fractional differentiation.

    Parameters
    ----------
    a : array_like
        The input array.
    n : float, default=1.0
        The order of differentiation.
        If ``n`` is an integer, returns the same output with ``numpy.diff``.
    axis : int, default=-1
        The axis along which differentiation is performed, default is the last axis.
    prepend : array_like, optional
        Values to prepend to ``a`` along axis prior to performing the differentiation.
        Scalar values are expanded to arrays with length 1 in the direction of axis and
        the shape of the input array in along all other axes.
        Otherwise the dimension and shape must match ``a`` except along axis.
    append : array_like, optional
        Values to append.
    window : int, default=10
        Number of observations to compute each element in the output.
    mode : {"same", "valid"}, default="same"
        "same" (default) :
            At the beginning of the time series,
            return elements where at least one coefficient of fracdiff is used.
            Output size along ``axis`` is :math:`L_{\\mathrm{in}}`
            where :math:`L_{\\mathrm{in}}` is the length of ``a`` along ``axis``
            (plus the lengths of ``append`` and ``prepend``).
            Boundary effects may be seen at the at the beginning of a time-series.
        "valid" :
            Return elements where all coefficients of fracdiff are used.
            Output size along ``axis`` is
            :math:`L_{\\mathrm{in}} - \\mathrm{window} + 1` where
            where :math:`L_{\\mathrm{in}}` is the length of ``a`` along ``axis``
            (plus the lengths of ``append`` and ``prepend``).
            Boundary effects are not seen.

    Returns
    -------
    fdiff : numpy.ndarray
        The fractional differentiation.
        The shape of the output is the same as ``a`` except along ``axis``.

    Examples
    --------
    This returns the same result with ``numpy.diff`` for integer `n`.

    >>> from fracdiff import fdiff
    >>> a = np.array([1, 2, 4, 7, 0])
    >>> (np.diff(a) == fdiff(a)).all()
    True
    >>> (np.diff(a, 2) == fdiff(a, 2)).all()
    True

    This returns fractional differentiation for noninteger `n`.

    >>> fdiff(a, 0.5, window=3)
    array([ 1.   ,  1.5  ,  2.875,  4.75 , -4.   ])

    Mode "valid" returns elements for which all coefficients are convoluted.

    >>> fdiff(a, 0.5, window=3, mode="valid")
    array([ 2.875,  4.75 , -4.   ])
    >>> fdiff(a, 0.5, window=3, mode="valid", prepend=[1, 1])
    array([ 0.375,  1.375,  2.875,  4.75 , -4.   ])

    Differentiation along desired axis.

    >>> a = np.array([[  1,  3,  6, 10, 15],
    ...               [  0,  5,  6,  8, 11]])
    >>> fdiff(a, 0.5, window=3)
    array([[1.   , 2.5  , 4.375, 6.625, 9.25 ],
           [0.   , 5.   , 3.5  , 4.375, 6.25 ]])
    >>> fdiff(a, 0.5, window=3, axis=0)
    array([[ 1. ,  3. ,  6. , 10. , 15. ],
           [-0.5,  3.5,  3. ,  3. ,  3.5]])
    """
    if mode == "full":
        mode = "same"
        raise DeprecationWarning("mode 'full' was renamed to 'same'.")

    if isinstance(n, int) or n.is_integer():
        return np.diff(a, n=int(n), axis=axis, prepend=prepend, append=append)

    if a.ndim == 0:
        raise ValueError("diff requires input that is at least one dimensional")

    a = np.asanyarray(a)
    axis = np.core.multiarray.normalize_axis_index(axis, a.ndim)
    dtype = a.dtype if np.issubdtype(a.dtype, np.floating) else np.float64

    combined = []
    if prepend is not np._NoValue:
        prepend = np.asanyarray(prepend)
        if prepend.ndim == 0:
            shape = list(a.shape)
            shape[axis] = 1
            prepend = np.broadcast_to(prepend, tuple(shape))
        combined.append(prepend)

    combined.append(a)

    if append is not np._NoValue:
        append = np.asanyarray(append)
        if append.ndim == 0:
            shape = list(a.shape)
            shape[axis] = 1
            append = np.broadcast_to(append, tuple(shape))
        combined.append(append)

    if len(combined) > 1:
        a = np.concatenate(combined, axis)

    if mode == "valid":
        D = partial(np.convolve, fdiff_coef(n, window).astype(dtype), mode="valid")
        a = np.apply_along_axis(D, axis, a)
    elif mode == "same":
        # Convolve with the mode 'full' and cut last
        D = partial(np.convolve, fdiff_coef(n, window).astype(dtype), mode="full")
        s = tuple(
            slice(a.shape[axis]) if i == axis else slice(None) for i in range(a.ndim)
        )
        a = np.apply_along_axis(D, axis, a)
        a = a[s]
    else:
        raise ValueError("Invalid mode: {}".format(mode))

    return a<|MERGE_RESOLUTION|>--- conflicted
+++ resolved
@@ -35,17 +35,13 @@
 
 
 def fdiff(
-<<<<<<< HEAD
-    a, n=1.0, axis=-1, prepend=np._NoValue, append=np._NoValue, window=10, mode="same"
-=======
     a: np.ndarray,
     n: float = 1.0,
     axis: int = -1,
     prepend=np._NoValue,
     append=np._NoValue,
     window: int = 10,
-    mode: str = "full",
->>>>>>> 20413526
+    mode: str = "same",
 ) -> np.ndarray:
     """Calculate the `n`-th differentiation along the given axis.
 
