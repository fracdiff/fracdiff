--- conflicted
+++ resolved
@@ -7,13 +7,8 @@
 repository = "https://github.com/fracdiff/fracdiff"
 
 [tool.poetry.dependencies]
-<<<<<<< HEAD
-python = ">=3.8,<3.12"
+python = ">=3.7,<3.12"
 torch = {version = "^1.9.0", optional = true}
-=======
-python = ">=3.7.12,<3.10"
-torch = {version = "^1.11.0", optional = true}
->>>>>>> 6692ce88
 numpy = "^1.21.3"
 scikit-learn = {version = "^1.0.1", optional = true}
 scipy = "^1.7.1"
