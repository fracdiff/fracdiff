--- conflicted
+++ resolved
@@ -2,7 +2,7 @@
 RUN := poetry run
 
 .PHONY: check
-check: test lint typecheck
+check: test lint type
 
 .PHONY: install
 install:
@@ -24,19 +24,11 @@
 
 .PHONY: lint-black
 lint-black:
-<<<<<<< HEAD
 	$(RUN) python3 -m black --check --quiet .
 
 .PHONY: lint-isort
 lint-isort:
 	$(RUN) run python3 -m isort --check --force-single-line-imports --quiet .
-=======
-	@poetry run python3 -m black --check --quiet .
-
-.PHONY: lint-isort
-lint-isort:
-	@poetry run python3 -m isort --check --force-single-line-imports --quiet .
->>>>>>> 4910cf63
 
 .PHONY: format
 format: format-black format-isort
@@ -53,13 +45,9 @@
 doc:
 	@cd docs && make html
 
-.PHONY: typecheck
-typecheck:
-<<<<<<< HEAD
+.PHONY: type
+type:
 	$(RUN) mypy $(PROJECT_NAME)
-=======
-	@poetry run mypy $(PROJECT_NAME)
->>>>>>> 4910cf63
 
 .PHONY: publish
 publish:
